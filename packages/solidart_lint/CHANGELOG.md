<<<<<<< HEAD
## 2.0.0

- Replace `Wrap with Solid` assist with `Wrap with ProviderScope` (if you use `disco`)
- Fix `LintCode` issue (thanks to @manuel-plavsic)
- Remove the deprecated `invalid_observe_type` lint
- Remove `Wrap with ResourceBuilder` assist
- Fix `LintCode` issue (thanks to @manuel-plavsic)
- Remove the deprecated `invalid_observe_type` lint
- Remove `Wrap with ResourceBuilder` assist

## 2.0.0-dev.3

- Fix `LintCode` issue (thanks to @manuel-plavsic)
- Remove the deprecated `invalid_observe_type` lint
- Remove `Wrap with ResourceBuilder` assist

## 2.0.0-dev.2

- Fix `LintCode` issue (thanks to @manuel-plavsic)

## 2.0.0-dev.1

- Remove the deprecated `invalid_observe_type` lint
- Remove `Wrap with ResourceBuilder` assist
=======
## 1.1.2

- Fix `LintCode` issue (thanks to @manuel-plavsic)
>>>>>>> dfec23b7

## 1.1.1

- Update dependencies

## 1.1.0

- **CHORE**: Update `flutter_solidart` dependency
- **CHORE**: Remove `avoid_dynamic_solid_signal`
- **REFACTOR**: Rename `avoid_dynamic_solid_provider` into `avoid_dynamic_provider`

## 1.0.1

- Update dependencies

## 1.0.0

- Rename ResourceValue into ResourceState
- **BUGFIX** Remove `isRefreshing` from ResourceBuilder assist
- **CHORE**: Update `flutter_solidart` dependency, update `avoid_dynamic_solid_signal` lint and remove unnecessary lints
- **BUGFIX**: Fix issues with the `invalid_observe_type` and `invalid_update_type` lints not linting for a dynamic type

## 1.0.0-dev5

- **BUGFIX**: Fix issues with the `invalid_observe_type` and `invalid_update_type` lints not linting for a dynamic type

## 1.0.0-dev4

- **CHORE**: Update `flutter_solidart` dependency, update `avoid_dynamic_solid_signal` lint and remove unnecessary lints

## 1.0.0-dev3

- **BUGFIX** Remove `isRefreshing` from ResourceBuilder assist

## 1.0.0-dev2

Rename ResourceValue into ResourceState

## 1.0.0-dev1

Fix lints for the development preview of solidart 1.0.0

## 0.2.0

- Update `flutter_solidart` and fix deprecated fields

## 0.1.3

Add the following lints:

- invalid_update_type
- invalid_observe_type

## 0.1.2

- Fix dynamic solid signal quickfix

## 0.1.1

- Fix dynamic SolidProvider type fix position

## 0.1.0

- First release of **solidart_lint** with the following **assists**:

  - Wrap with Solid
  - Wrap with SignalBuilder
  - Wrap with ResourceBuilder
  - Wrap with Show

  and **lints**:

  - avoid_dynamic_solid_provider
  - avoid_dynamic_solid_signal
  - invalid_provider_type
  - invalid_signal_type
  - missing_solid_get_type<|MERGE_RESOLUTION|>--- conflicted
+++ resolved
@@ -1,4 +1,3 @@
-<<<<<<< HEAD
 ## 2.0.0
 
 - Replace `Wrap with Solid` assist with `Wrap with ProviderScope` (if you use `disco`)
@@ -23,11 +22,10 @@
 
 - Remove the deprecated `invalid_observe_type` lint
 - Remove `Wrap with ResourceBuilder` assist
-=======
+
 ## 1.1.2
 
 - Fix `LintCode` issue (thanks to @manuel-plavsic)
->>>>>>> dfec23b7
 
 ## 1.1.1
 
