--- conflicted
+++ resolved
@@ -1,10 +1,6 @@
 name: flutter_solidart
 description: A simple State Management solution for Flutter applications inspired by SolidJS
-<<<<<<< HEAD
 version: 2.0.0
-=======
-version: 1.7.1
->>>>>>> 4ceaf668
 repository: https://github.com/nank1ro/solidart
 documentation: https://docs.page/nank1ro/solidart~dev
 topics:
@@ -19,11 +15,7 @@
   collection: ^1.18.0
   flutter:
     sdk: flutter
-<<<<<<< HEAD
-  meta: ^1.9.1
-=======
   meta: ^1.11.0
->>>>>>> 4ceaf668
   solidart: ^1.5.4
 
 dev_dependencies:
