--- conflicted
+++ resolved
@@ -340,9 +340,6 @@
     required ProviderId<T> id,
     bool listen = false,
   }) {
-<<<<<<< HEAD
-    final state = _InheritedProvider.inheritFromNearest<T>(
-=======
     // try finding the solid override first
     final solidOverride = SolidOverride.maybeOf(context);
     if (solidOverride != null) {
@@ -350,8 +347,7 @@
       if (state.isProviderInScope<T>(id)) return state;
     }
 
-    final state = _InheritedSolid.inheritFromNearest<T>(
->>>>>>> 640256be
+    final state = _InheritedProvider.inheritFromNearest<T>(
       context,
       id,
       listen: listen,
@@ -641,15 +637,8 @@
 }
 
 @immutable
-<<<<<<< HEAD
 class _InheritedProvider extends InheritedModel<Object> {
   const _InheritedProvider({
-    // ignore: unused_element
-    super.key,
-=======
-class _InheritedSolid extends InheritedModel<Object> {
-  const _InheritedSolid({
->>>>>>> 640256be
     required this.state,
     required this.changedDependency,
     required this.dependenciesVersion,
