--- conflicted
+++ resolved
@@ -443,11 +443,7 @@
           argProviderInit._argProvider._generateProvider(argProviderInit._arg);
 
       // create non lazy providers.
-<<<<<<< HEAD
-      if (!provider._lazy) {
-=======
       if (!argProviderInit._argProvider._lazy) {
->>>>>>> 9d64983d
         // create and store the provider
         final complexKey = (
           type: argProviderInit._argProvider._valueType,
