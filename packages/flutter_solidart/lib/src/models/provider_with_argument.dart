part of '../widgets/provider_scope.dart';

/// A function that creates an object of type [T] with an argument of type [A].
typedef CreateProviderFnWithArg<T, A> = T Function(BuildContext context, A arg);

/// {@template arg-provider}
/// A [Provider] that needs to be given an initial argument before
/// it can be used.
/// {@endtemplate}
class ArgProvider<T extends Object, A> {
  /// {@macro arg-provider}
  ArgProvider._(
    CreateProviderFnWithArg<T, A> create, {
    DisposeProviderFn<T>? dispose,
    bool lazy = true,
  })  : _create = create,
<<<<<<< HEAD
        _lazy = lazy {
    this._dispose = (provider) {
      dispose?.call(provider);
      _instance = null;
    };
  }
=======
        _lazy = lazy,
        _dispose = dispose;
>>>>>>> 9d64983d

  /// {@macro Provider.lazy}
  final bool _lazy;

  /// {@macro Provider.create}
  final CreateProviderFnWithArg<T, A> _create;

  /// {@macro Provider.dispose}
<<<<<<< HEAD
  DisposeProviderFn<T>? _dispose;

  Provider<T>? _instance;

  /// Given an argument, creates a [Provider] with that argument.
  Provider<T> call(A arg) {
    _instance ??= Provider<T>(
      (context) => _create(context, arg),
      dispose: _dispose,
      lazy: _lazy,
    );
    return _instance!;
  }
=======
  final DisposeProviderFn<T>? _dispose;
>>>>>>> 9d64983d

  /// Returns the type of the value
  Type get _valueType => T;

  /// Returns the type of the arg
  Type get _argumentType => A;

<<<<<<< HEAD
  ArgProviderOverride<T, A> overrideWith({
    CreateProviderFnWithArg<T, A>? create,
    A? initialArgument,
    DisposeProviderFn<T>? dispose,
    bool? lazy,
  }) =>
      ArgProviderOverride._(
        this,
        create: create,
        dispose: dispose,
        initialArgument: initialArgument,
        lazy: lazy,
      );
=======
  /// Given an argument, creates a [Provider] with that argument.
  ArgProviderInit<T, A> call(A arg) {
    return ArgProviderInit._(this, arg);
  }

  /// Given an argument, creates a [Provider] with that argument.
  /// This method is used internally by [ProviderScope].
  Provider<T> _generateProvider(A arg) => Provider<T>(
        (context) => _create(context, arg),
        dispose: _dispose,
        lazy: _lazy,
      );
}

/// {@template arg-provider}
///
/// {@endtemplate}
class ArgProviderInit<T extends Object, A> implements InstantiableProvider {
  /// {@macro arg-provider}
  ArgProviderInit._(this._argProvider, this._arg);
  final ArgProvider<T, A> _argProvider;
  final A _arg;
>>>>>>> 9d64983d
}<|MERGE_RESOLUTION|>--- conflicted
+++ resolved
@@ -14,17 +14,8 @@
     DisposeProviderFn<T>? dispose,
     bool lazy = true,
   })  : _create = create,
-<<<<<<< HEAD
-        _lazy = lazy {
-    this._dispose = (provider) {
-      dispose?.call(provider);
-      _instance = null;
-    };
-  }
-=======
         _lazy = lazy,
         _dispose = dispose;
->>>>>>> 9d64983d
 
   /// {@macro Provider.lazy}
   final bool _lazy;
@@ -33,23 +24,7 @@
   final CreateProviderFnWithArg<T, A> _create;
 
   /// {@macro Provider.dispose}
-<<<<<<< HEAD
-  DisposeProviderFn<T>? _dispose;
-
-  Provider<T>? _instance;
-
-  /// Given an argument, creates a [Provider] with that argument.
-  Provider<T> call(A arg) {
-    _instance ??= Provider<T>(
-      (context) => _create(context, arg),
-      dispose: _dispose,
-      lazy: _lazy,
-    );
-    return _instance!;
-  }
-=======
   final DisposeProviderFn<T>? _dispose;
->>>>>>> 9d64983d
 
   /// Returns the type of the value
   Type get _valueType => T;
@@ -57,21 +32,6 @@
   /// Returns the type of the arg
   Type get _argumentType => A;
 
-<<<<<<< HEAD
-  ArgProviderOverride<T, A> overrideWith({
-    CreateProviderFnWithArg<T, A>? create,
-    A? initialArgument,
-    DisposeProviderFn<T>? dispose,
-    bool? lazy,
-  }) =>
-      ArgProviderOverride._(
-        this,
-        create: create,
-        dispose: dispose,
-        initialArgument: initialArgument,
-        lazy: lazy,
-      );
-=======
   /// Given an argument, creates a [Provider] with that argument.
   ArgProviderInit<T, A> call(A arg) {
     return ArgProviderInit._(this, arg);
@@ -94,5 +54,4 @@
   ArgProviderInit._(this._argProvider, this._arg);
   final ArgProvider<T, A> _argProvider;
   final A _arg;
->>>>>>> 9d64983d
 }