<<<<<<< HEAD
## 2.0.0

- **CHORE**: Improved `Solid` widget performance by more than 3000% in finding ancestor providers.
- **FEAT**: The `SignalBuilder` widget now automatically tracks the `Signal`s used in the `builder` function allowing you to react to N signals at the same time.
  _Before_:
  ```dart
  SignalBuilder(
    signal: counter,
    builder: (context, value, child) {
      return Text('$value');
    },
  ),
  ```

  _Now_:
  ```dart
  SignalBuilder(
    builder: (context, child) {
      return Text('${counter.value}');
    },
  ),
  ```
- **BREAKING CHANGE**: Removed `DualSignalBuilder` and `TripleSignalBuilder` in favor of `SignalBuilder`.


### Changes from solidart

- **CHORE**: Add `devToolsEnabled` option to manually disable the DevTools extension that defaults to `kDebugMode`
=======
## 1.7.1

- Update dependencies
>>>>>>> 4ceaf668

## 1.7.0

### Changes from solidart

- **FEAT**: Add DevTools extension to solidart.

## 1.6.1

### Changes from solidart

- **BUGFIX**: The method `didUpdateSignal` of `SolidartObserver` was not triggered for collections.

## 1.6.0

### Changes from solidart

- **FEAT**: Create `SolidartConfig` which you can use to customize the `autoDispose` of all the tracking system and and `observers`.
- **BUGFIX**: Removed the internal `ResourceUnresolved` state so you can easily use the `ResourceState` sealed class.

## 1.5.0

### Changes from solidart

- **FEAT**: Automatic disposal, [see the docs here](https://docs.page/nank1ro/solidart/advanced/automatic-disposal)

## 1.4.3

### Changes from solidart

- **BUGFIX**: Fix the `update` method of a `Resource` that triggered `reportObserved`.

## 1.4.2

Update solidart version

## 1.4.1

### Changes from solidart

- **BUGFIX**: Fix the `updateValue` method of a `Signal` that triggered `reportObserved`. (thanks to @9dan)

## 1.4.0

- **CHORE**: Rename `SolidProvider` into `Provider`.
- **REFACTOR**: Remove `SolidSignal` in favor of `Provider`.

## 1.3.0

### Changes from solidart

- **FEAT**: Add 3 new signals: `ListSignal`, `SetSignal` and `MapSignal`. Now you can easily be notified of every change of a list, set or map.
   _Before_:

  ```dart
  final list = Signal([1, 2]);
  // this doesn't work
  list.add(3);
  // instead you have to provide a new list instance
  list.value = [...list, 3];
  ```

  _Now_:

  ```dart
  final list = ListSignal([1, 2]);
  // this now works as expected
  list.add(3);
  ```

- **CHORE**: Rename the `firstWhere` method of a `ReadSignal` into `until`
- **CHORE**: Rename the `firstWhereReady` method of a `Resource` into `untilReady`
- **CHORE**: Rename the `update` method of a `Signal` into `updateValue`
- **CHORE**: Deprecate `createSignal`, `createComputed`, `createEffect` and `createResource`

## 1.2.0

- **FEAT**: Add the method `maybeGet()` to the `Solid` widget to get a provider. If the provider can't be found, returns `null` instead of throwing like `get()` does

## 1.1.0

### Changes from solidart

- **BUGFIX**: Fix a bug in the `Resource` where the stream subscription was not disposed correctly

## 1.0.1

### Changes from solidart

- **CHORE** Improve `copyWith` methods of `ResourceReady` and `ResourceError`

## 1.0.0

The core of the library has been rewritten in order to support automatic dependency tracking like SolidJS.

- The `Show` widget now takes a functions that returns a `bool`.
  You can easily convert any type to `bool`, for example:
  ```dart
  final count = createSignal(0);

  @override
  Widget build(BuildContext context) {
    return Show(
      when: () => count() > 5,
      builder: (context) => const Text('Count is greater than 5'),
      fallback: (context) => const Text('Count is lower than 6'),
    );
  }
  ```
- Converting a `ValueNotifier` into a `Signal` now uses the `equals` comparator to keep the consistency.
- Rename `resource` parameter of `ResourceWidgetBuilder` into `resourceState`. (thanks to @manuel-plavsic)
- **FEAT** Allow multiple providers of the same type by specifying an `id`entifier.

  ### Provider declaration:
  ```dart
  SolidProvider<NumberProvider>(
    create: () => const NumberProvider(1),
    id: 1,
  ),
  SolidProvider<NumberProvider>(
    create: () => const NumberProvider(10),
    id: 2,
  ),
  ```

  ### Access a specific provider
  ```dart
  final numberProvider1 = context.get<NumberProvider>(1);
  final numberProvider2 = context.get<NumberProvider>(2);
  ```

- **BREAKING CHANGE** Removed the `signals` map from `Solid`, now to provide signals to descendants
  use `SolidSignal` inside providers:

  _Before_:

  ```dart
  Solid(
    signals: {
      SignalId.themeMode: () => createSignal<ThemeMode>(ThemeMode.light),
    },
  ),
  ```

  _Now_:

  ```dart
  Solid(
    providers: [
      SolidSignal<Signal<ThemeMode>>(create: () => createSignal(ThemeMode.light)),
    ],
  ),
  ```
- **FEAT** You can access a specific `Signal` without specifing an `id`entifier, for example:
  ```dart
  // to get the signal
  context.get<Signal<ThemeMode>>();
  // to observe the signal's value
  context.observe<ThemeMode>()
  ```
  > NOTICE: If you have multiple signals of the same type, you must specify a different `id` for each one.
- **FEAT**: Now you can get any instance of (any subclass of) the provider type.
- **FEAT**: The `Solid` widget now acceps a `builder` method that provides a descendant context.
- **CHORE**: The `ResourceBuilder` no longer resolves the resource, because now the `Resource` knows when to resolve automatically.

### Changes from solidart

- **FEAT**: Add automatic dependency tracking
- **BREAKING CHANGE**: To create derived signals now you should use `createComputed` instead of `signalName.select`
  This allows you to derive from many signals instead of only 1.

  _Before_:

  ```dart
  final count = createSignal(0);
  final doubleCount = count.select((value) => value * 2);
  ```

  _Now_:

  ```dart
  final count = createSignal(0);
  final doubleCount = createComputed(() => count() * 2);
  ```

- **FEAT**: The `createEffect` no longer needs a `signals` array, it automatically track each signal.

  _Before_:

  ```dart
  final effect = createEffect(() {
    print('The counter is now ${counter.value}');
  }, signals: [counter]);
  ```

  _Now_:

  ```dart
  final disposeFn = createEffect((disposeFn) {
    print('The counter is now ${counter.value}');
  })
  ```

- **BREAKING CHANGE**: The `fireImmediately` field on effects has been removed. Now an effect runs immediately by default.
- **FEAT**: Add `observe` method on `Signal`. Use it to easily observe the previous and current value instead of creating an effect.
  ```dart
  final count = createSignal(0);
  final disposeFn = count.observe((previousValue, value) {
    print('The counter changed from $previousValue to $value');
  }, fireImmediately: true);
  ```
- **FEAT**: Add `firstWhere` method on `Signal`. It returns a future that completes when the condition evalutes to true and it returns the current signal value.
  ```dart
  final count = createSignal(0);
  // wait until the count is greater than 5
  final value = await count.firstWhere((value) => value > 5);
  ```
- **FEAT**: Add `firstWhereReady` method on `Resource`. Now you can wait until the resource is ready.
  ```dart
  final resource = createResource(..);
  final data = await resource.firstWhereReady();
  ```
- **FEAT**: The `Resource` now accepts `ResourceOptions`. You can customize the `lazy` value of the resource (defaults to true), if you want your resource to resolve immediately.
- **CHORE**: `ResourceValue` has been renamed into `ResourceState`. Now you can get the state of the resource with the `state` getter.
- **CHORE**: Move `refreshing` from `ResourceWidgetBuilder` into the `ResourceState`. (thanks to @manuel-plavsic)
- **FEAT**: Add `hasPreviousValue` getter to `ReadSignal`. (thanks to @manuel-plavsic)
- **FEAT** Before, only the `fetcher` reacted to the `source`.
Now also the `stream` reacts to the `source` changes by subscribing again to the stream.
In addition, the `stream` parameter of the Resource has been changed from `Stream` into a `Stream Function()` in order to be able to listen to a new stream if it changed.
- **FEAT**: Add the `select` method on the `Resource` class.
The `select` function allows filtering the `Resource`'s data by reading only the properties that you care about.
The advantage is that you keep handling the loading and error states.
- **FEAT**: Make the `Resource` to auto-resolve when accessing its `state`.
- **CHORE**: The `refetch` method of a `Resource` has been renamed to `refresh`.
- **FEAT**: You can decide whether to use `createSignal()` or directly the `Signal()` constructor, now the're equivalent. The same applies to all the other `create` functions.

## 1.0.0-dev903

- **FEAT**: The `Solid` widget now acceps a `builder` method that provides a descendant context.
- **CHORE**: The `ResourceBuilder` no longer resolves the resource, because now the `Resource` knows when to resolve automatically.

### Changes from solidart

- **FEAT**: Add the select method on the Resource class.
The select function allows filtering the Resource's data by reading only the properties that you care about.
The advantage is that you keep handling the loading and error states.
- **FEAT**: Make the Resource to auto-resolve when accessing its state

## 1.0.0-dev902

- **CHORE**: Deprecate the value setter in the `Resource` in favor of the state setter

## 1.0.0-dev901

- **FEAT**: Now you can get any instance of (any subclass of) the provider type.

## 1.0.0-dev9

- **FIX**: A small fix of the `Solid` widget now allows to correctly retrieve a `Computed` signal

### Changes from solidart

- **CHORE**: `createComputed` now returns a `Computed` class instead of a `ReadSignal`.

## 1.0.0-dev8

- **FEAT** Allow multiple providers of the same type by specifying an `id`entifier.

  ### Provider declaration:
  ```dart
  SolidProvider<NumberProvider>(
    create: () => const NumberProvider(1),
    id: 1,
  ),
  SolidProvider<NumberProvider>(
    create: () => const NumberProvider(10),
    id: 2,
  ),
  ```

  ### Access a specific provider
  ```dart
  final numberProvider1 = context.get<NumberProvider>(1);
  final numberProvider2 = context.get<NumberProvider>(2);
  ```

- **BREAKING CHANGE** Removed the `signals` map from `Solid`, now to provide signals to descendants
  use `SolidSignal` inside providers:

  _Before_:

  ```dart
  Solid(
    signals: {
      SignalId.themeMode: () => createSignal<ThemeMode>(ThemeMode.light),
    },
  ),
  ```

  _Now_:

  ```dart
  Solid(
    providers: [
      SolidSignal<Signal<ThemeMode>>(create: () => createSignal(ThemeMode.light)),
    ],
  ),
  ```

- **FEAT** You can access a specific Signal without specifing an `id`entifier, for example:
  ```dart
  // to get the signal
  context.get<Signal<ThemeMode>>();
  // to observe the signal's value
  context.observe<ThemeMode>()
  ```
  > NOTICE: If you have multiple signals of the same type, you must specify a different `id` for each one.

## 1.0.0-dev7

### Changes from solidart

- **FEAT** Before, only the `fetcher` reacted to the `source`.
Now also the `stream` reacts to the `source` changes by subscribing again to the stream.
In addition, the `stream` parameter of the Resource has been changed from `Stream` into a `Stream Function()` in order to be able to listen to a new stream if it changed

## 1.0.0-dev6

### Changes from solidart

- **BUGFIX** Refactor the core of the library in order to fix issues with `previousValue` and `hasPreviousValue` of `Computed` and simplify the logic.

## 1.0.0-dev5

- Rename `resource` parameter of `ResourceWidgetBuilder` into `resourceState`. (thanks to @manuel-plavsic)

### Changes from solidart

- Move `refreshing` from `ResourceWidgetBuilder` into the `ResourceState`. (thanks to @manuel-plavsic)
- Add `hasPreviousValue` getter to `ReadSignal`. (thanks to @manuel-plavsic)

## 1.0.0-dev4

- Converting a `ValueNotifier` into a `Signal` now uses the `equals` comparator to keep the consistency.

### Changes from solidart

Deprecate `value` getter in the `Resource`. Use `state` instead.

## 1.0.0-dev3

Add `SolidSignalOptions` and `SolidResourceOptions` for signals and resources provided through the Solid widget.
With this field you can customize the `autoDispose` of each Solid signal individually. (Defaults to true).

### Changes from solidart

- Rename `until` into `firstWhere`
- Rename `untilReady` into `firstWhereReady`
- **FEAT**: add `where` method to `Signal`. It returns a new `ReadSignal` with the values filtered by `condition`.
  Use it to filter the value of another signal, e.g.:

  ```dart
  final loggedInUser = user.where((value) => value != null);
  ```

  The initial value may be null because a `Signal` must always start with an initial value.
  The following values will always satisfy the condition.
  The returned `ReadSignal` will automatically dispose when the parent signal disposes.

## 1.0.0-dev2

The `Show` widget now takes a functions that returns a `bool`.
You can easily convert any type to `bool`, for example:

```dart
final count = createSignal(0);

@override
Widget build(BuildContext context) {
  return Show(
    when: () => count() > 5,
    builder: (context) => const Text('Count is greater than 5'),
    fallback: (context) => const Text('Count is lower than 6'),
  );
}
```

## 1.0.0-dev1

This is a development preview of the 1.0.0 release of solidart.
The core of the library has been rewritten in order to support automatic dependency tracking like SolidJS.

- **FEAT**: Add automatic dependency tracking
- **BREAKING CHANGE**: To create derived signals now you should use `createComputed` instead of `signalName.select`
  This allows you to derive from many signals instead of only 1.

  _Before_:

  ```dart
  final count = createSignal(0);
  final doubleCount = count.select((value) => value * 2);
  ```

  _Now_:

  ```dart
  final count = createSignal(0);
  final doubleCount = createComputed(() => count() * 2);
  ```

- **FEAT**: The `createEffect` no longer needs a `signals` array, it automatically track each signal.

  _Before_:

  ```dart
  final effect = createEffect(() {
    print('The counter is now ${counter.value}');
  }, signals: [counter]);
  ```

  _Now_:

  ```dart
  final disposeFn = createEffect((disposeFn) {
    print('The counter is now ${counter.value}');
  })
  ```

- **BREAKING CHANGE**: The `createEffect` method no longer returns an `Effect`, you cannot pause or resume it anymore.
  Instead it returns a `Dispose` callback which you can call when you want to stop it.
  You can also dispose an effect from the inside of the callback.
- **BREAKING CHANGE**: The `fireImmediately` field on effects has been removed. Now an effect runs immediately by default.
- **FEAT**: Add `observe` method on `Signal`. Use it to easily observe the previous and current value instead of creating an effect.
  ```dart
  final count = createSignal(0);
  final disposeFn = count.observe((previousValue, value) {
    print('The counter changed from $previousValue to $value');
  }, fireImmediately: true);
  ```
- **FEAT**: Add `until` method on `Signal`. It returns a future that completes when the condition evalutes to true and it
  returns the current signal value.
  ```dart
  final count = createSignal(0);
  // wait until the count is greater than 5
  final value = await count.until((value) => value > 5);
  ```
- **FEAT**: Add `untilReady` method on `Resource`. Now you can wait until the resource is ready.
  ```dart
  final resource = createResource(..);
  final data = await resource.untilReady();
  ```
- **FEAT**: The `Resource` now accepts `ResourceOptions`. You can customize the `lazy` value of the resource (defaults to true),
  if you want your resource to resolve immediately.
- **CHORE**: `ResourceValue` has been renamed into `ResourceState`. Now you can get the state of the resource with the `state` getter.
- **FEAT**: Add `toValueNotifier()` extension to `Signal` to easily convert it to a `ValueNotifier`.
- **FEAT**: Add `toSignal()` extension to `ValueNotifier` to easily convert it to a `Signal`.

## 0.4.2

- **BUGFIX**: The `Show` widget now can work again with a `ReadSignal`.

## 0.4.1

- **CHORE**: The `ResourceBuilder` now correctly handles a different `Resource` when the widget is updated.

## 0.4.0

- **BUGFIX**: Listening to the `source` of a Resource was not stopped when the `source` disposed.
- **BUGFIX**: A `Resource` would not perform the asynchronous operation until someone called the `fetch` method, typically the `ResourceBuilder` widget. This did not apply to the `stream` which was listened to when the resource was created. Now the behaviour has been merged and the `fetch` method has been renamed into `resolve`.
- **CHORE**: Renamed `ReadableSignal` into `ReadSignal`.
- **CHORE**: Renamed the `readable` method of a `Signal` into `toReadSignal()`

## 0.3.3

- Add `update` extension on `BuildContext`.
  It's a convenience method to update a `Signal` value.

  You can use it to update a signal value, e.g:

  ```dart
  context.update<int>('counter', (value) => value * 2);
  ```

  This is equal to:

  ```dart
  // retrieve the signal
  final signal = context.get<Signal<int>>('counter');
  // update the signal
  signal.update((value) => value * 2);
  ```

  but shorter when you don't need the signal for anything else.

## 0.3.2

- Add assert to resource `fetch` method to prevent multiple fetches of the same resource.
- Fix `ResourceBuilder` that fetched the resource every time even if the resource was already resolved.

## 0.3.1

- The `select` method of a signal now can take a custom `options` parameter to customize its behaviour.
- Fixed an invalid assert in the `ResourceBuilder` widget that happens for resources without a fetcher.

## 0.3.0

- Now Solid can deal also with `SolidProviders`. You no longer need an external dependency injector library.
  I decided to put some boundaries and stop suggesting any external dependency injector library.
  This choice is due to the fact that external libraries in turn provide state management and the user is more likely to mistakenly use solidart.
  I simplified the usage of InheritedWidgets with a very nice API:

  ### Declare providers

  ```dart
  Solid(
        providers: [
          SolidProvider<NameProvider>(
            create: () => const NameProvider('Ale'),
            // the dispose method is fired when the [Solid] widget above is removed from the widget tree.
            dispose: (provider) => provider.dispose(),
          ),
          SolidProvider<NumberProvider>(
            create: () => const NumberProvider(1),
            // Do not create the provider lazily, but immediately
            lazy: false,
          ),
        ],
        child: const SomeChildThatNeedsProviders(),
    )
  ```

  ### Retrieve providers

  ```dart
  final nameProvider = context.get<NameProvider>();
  final numberProvider = context.get<NumberProvider>();
  ```

  ### Provide providers to modals (dialogs, bottomsheets)

  ```dart
    return showDialog(
      context: context,
      builder: (dialogContext) => Solid.value(
        // pass a context that has access to providers
        context: context,
        // pass the list of provider [Type]s
        providerTypes: const [NameProvider],
        child: Dialog(
          child: Builder(builder: (innerContext) {
            // retrieve the provider with the innerContext
            final nameProvider = innerContext.get<NameProvider>();
            return SizedBox.square(
              dimension: 100,
              child: Center(
                child: Text('name: ${nameProvider.name}'),
              ),
            );
          }),
        ),
      ),
    );
  ```

  > You cannot provide multiple providers of the same type in the same Solid widget.

## 0.2.2

- `createResource` now accepts a `stream` and can be used to wrap a Stream and correctly handle its state.

## 0.2.1

- Get a signal value with `signalName()`.

## 0.2.0+1

- Add documentation link inside the pubspec

## 0.2.0

- Documentation improvements
- Refactor Resource, now the `createResource` method takes only 1 generic, the type of the future result.
  ```dart
  // before
  final resource = createResource<SourceValueType, FetcherValueType>(fetcher: fetcher, source: source);
  // now
  final resource = createResource<FetcherValueType>(fetcher: fetcher, source: source); // the FetcherValueType can be inferred by Dart >=2.18.0, so you can omit it
  ```

## 0.1.4

- Add official documentation link
- Fix typo in fireImmediately argument name

## 0.1.3

- Now `Solid.value` takes a list of [signalIds] and a [BuildContext]. You don't need anymore to get the signal first and pass it to `Solid.value`.
- Set the minimum Dart SDK version to `2.18`.

## 0.1.2+1

- Update Readme

## 0.1.2

- Add code coverage

## 0.1.1

- Implement Solid.value to be able to pass Signals to modals

## 0.1.0+4

- Add links to examples

## 0.1.0+3

- Specify the type of resource to the ResourceBuilder

## 0.1.0+2

- Decrease minimum Dart version to 2.17.0

## 0.1.0+1

- Fix home page link

## 0.1.0

- Initial version<|MERGE_RESOLUTION|>--- conflicted
+++ resolved
@@ -1,4 +1,3 @@
-<<<<<<< HEAD
 ## 2.0.0
 
 - **CHORE**: Improved `Solid` widget performance by more than 3000% in finding ancestor providers.
@@ -27,11 +26,9 @@
 ### Changes from solidart
 
 - **CHORE**: Add `devToolsEnabled` option to manually disable the DevTools extension that defaults to `kDebugMode`
-=======
 ## 1.7.1
 
 - Update dependencies
->>>>>>> 4ceaf668
 
 ## 1.7.0
 
