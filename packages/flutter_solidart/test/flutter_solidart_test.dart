--- conflicted
+++ resolved
@@ -1177,7 +1177,6 @@
     timeout: const Timeout(Duration(seconds: 1)),
   );
 
-<<<<<<< HEAD
   // todo: ProviderScopeOverride needs to override the value in a different way
 
   testWidgets(
@@ -1249,79 +1248,15 @@
               ProviderScopeOverride.of(context);
               return const SizedBox();
             },
-=======
-  // testWidgets(
-  //     'SolidOverride should override providers regardless of the hierarchy',
-  //     (tester) async {
-  //   final counterId = Provider<Signal<int>>(() => Signal(0));
-  //   await tester.pumpWidget(
-  //     ProviderScopeOverride(
-  //       providers: `
-  //         counterId, // todo: somehow override with 100
-  //       `,
-  //       child: MaterialApp(
-  //         home: ProviderScope(
-  //           providers: [
-  //             counterId,
-  //           ],
-  //           builder: (context) {
-  //             final counter = counterId.observe(context).value;
-  //             return Text(counter.toString());
-  //           },
-  //         ),
-  //       ),
-  //     ),
-  //   );
-  //   expect(find.text('100'), findsOneWidget);
-  // });
-
-  // testWidgets('Only one SolidOverride must be present in the widget tree',
-  //     (tester) async {
-  //   final counterId = Provider<Signal<int>>(() => Signal(0));
-  //   await tester.pumpWidget(
-  //     ProviderScopeOverride(
-  //       providers: [
-  //         counterId, // todo: somehow override with 100
-  //       ],
-  //       child: MaterialApp(
-  //         home: ProviderScopeOverride.builder(
-  //           providers: [
-  //             counterId,
-  //           ],
-  //           builder: (context) {
-  //             final counter = counterId.observe(context).value;
-  //             return Text(counter.toString());
-  //           },
-  //         ),
-  //       ),
-  //     ),
-  //   );
-  //   expect(
-  //     tester.takeException(),
-  //     const TypeMatcher<MultipleSolidOverrideError>(),
-  //   );
-  // });
-
-  // testWidgets(
-  //     '''SolidOverride.of(context) throws an error if no SolidOverride is found in the widget tree''',
-  //     (tester) async {
-  //   await tester.pumpWidget(
-  //     MaterialApp(
-  //       home: Scaffold(
-  //         body: Builder(
-  //           builder: (context) {
-  //             ProviderScopeOverride.of(context);
-  //             return const SizedBox();
-  //           },
-  //         ),
-  //       ),
-  //     ),
-  //   );
-  //   expect(
-  //     tester.takeException(),
-  //     const TypeMatcher<FlutterError>(),
-  //   );
-  // });
+          ),
+        ),
+      ),
+    );
+    expect(
+      tester.takeException(),
+      const TypeMatcher<FlutterError>(),
+    );
+  });
 
   testWidgets('Test ProviderScope throws an error for a not found signal',
       (tester) async {
@@ -1341,22 +1276,17 @@
                 return Text(counter().toString());
               },
             ),
->>>>>>> 9d64983d
           ),
         ),
       ),
     );
     expect(
       tester.takeException(),
-<<<<<<< HEAD
-      const TypeMatcher<FlutterError>(),
-=======
       const TypeMatcher<SolidartCaughtException>().having(
         (error) => (error.exception as ProviderWithoutScopeError).provider,
         'Matching the wrong ID should result in a ProviderError.',
         equals(invalidCounterProvider),
       ),
->>>>>>> 9d64983d
     );
   });
 }