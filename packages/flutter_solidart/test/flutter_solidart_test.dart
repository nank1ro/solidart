import 'dart:async';

import 'package:flutter/foundation.dart';
import 'package:flutter/material.dart';
import 'package:flutter_solidart/flutter_solidart.dart';
import 'package:flutter_solidart/src/utils/diagnostic_properties_for_generic.dart';
import 'package:flutter_test/flutter_test.dart';
import 'package:mockito/mockito.dart';

// Used in Solid providers tests
abstract class NameContainer {
  const NameContainer(this.name);

  final String name;

  void dispose();
}

class MockNameContainer extends Mock implements NameContainer {
  MockNameContainer(this.name);

  @override
  final String name;
}

@immutable
class NumberContainer {
  const NumberContainer(this.number);

  final int number;
}

void main() {
  testWidgets('Show widget works properly', (tester) async {
    final s = Signal(true);
    await tester.pumpWidget(
      MaterialApp(
        home: Scaffold(
          body: Show(
            when: s.call,
            builder: (context) => const Text('Builder'),
            fallback: (context) => const Text('Fallback'),
          ),
        ),
      ),
    );
    final builderFinder = find.text('Builder');
    final fallbackFinder = find.text('Fallback');

    expect(builderFinder, findsOneWidget);
    expect(fallbackFinder, findsNothing);

    s.value = false;
    await tester.pumpAndSettle();

    expect(builderFinder, findsNothing);
    expect(fallbackFinder, findsOneWidget);
  });

  testWidgets('SignalBuilder widget works properly in ResourceReady state',
      (tester) async {
    final s = Signal(0);
    Future<int> fetcher() {
      return Future.delayed(const Duration(milliseconds: 50), () => s.value);
    }

    final r = Resource(fetcher, source: s);
    await tester.pumpWidget(
      MaterialApp(
        home: Scaffold(
          body: SignalBuilder(
            builder: (context, child) {
              final resourceState = r.state;
              return resourceState.on(
                ready: (data) {
                  return Text(
                    'Data: $data (refreshing: ${resourceState.isRefreshing})',
                  );
                },
                error: (err, _) {
                  return Text(
                    'Error (refreshing: ${resourceState.isRefreshing})',
                  );
                },
                loading: () {
                  return const Text('Loading');
                },
              );
            },
          ),
        ),
      ),
    );
    Finder dataFinder(int value, {bool refreshing = false}) =>
        find.text('Data: $value (refreshing: $refreshing)');
    Finder errorFinder({bool refreshing = false}) =>
        find.text('Error (refreshing: $refreshing)');
    final loadingFinder = find.text('Loading');

    await tester.pumpAndSettle();
    expect(dataFinder(0), findsOneWidget);
    expect(errorFinder(), findsNothing);
    expect(loadingFinder, findsNothing);

    unawaited(r.refresh());
    await tester.pumpAndSettle(const Duration(milliseconds: 40));
    expect(dataFinder(0, refreshing: true), findsOneWidget);
    expect(errorFinder(refreshing: true), findsNothing);
    expect(loadingFinder, findsNothing);

    await tester.pumpAndSettle();
    expect(dataFinder(0), findsOneWidget);
    expect(errorFinder(), findsNothing);
    expect(loadingFinder, findsNothing);
  });

  testWidgets('SignalBuilder widget works properly in ResourceLoading state',
      (tester) async {
    final s = Signal(0);
    Future<int> fetcher() {
      return Future.delayed(const Duration(milliseconds: 150), () => s.value);
    }

    final r = Resource(fetcher, source: s);
    await tester.pumpWidget(
      MaterialApp(
        home: Scaffold(
          body: SignalBuilder(
            builder: (context, child) {
              final resourceState = r.state;
              return resourceState.on(
                ready: (data) {
                  return Text(
                    'Data: $data (refreshing: ${resourceState.isRefreshing})',
                  );
                },
                error: (err, _) {
                  return Text(
                    'Error (refreshing: ${resourceState.isRefreshing})',
                  );
                },
                loading: () {
                  return const Text('Loading');
                },
              );
            },
          ),
        ),
      ),
    );
    Finder dataFinder(int value, {bool refreshing = false}) =>
        find.text('Data: $value (refreshing: $refreshing)');
    Finder errorFinder({bool refreshing = false}) =>
        find.text('Error (refreshing: $refreshing)');
    final loadingFinder = find.text('Loading');

    await tester.pumpAndSettle();
    expect(dataFinder(0), findsNothing);
    expect(errorFinder(), findsNothing);
    expect(loadingFinder, findsOneWidget);

    await tester.pumpAndSettle();
    expect(dataFinder(0), findsOneWidget);
    expect(errorFinder(), findsNothing);
    expect(loadingFinder, findsNothing);
  });

  testWidgets('SignalBuilder widget works properly in ResourceError state',
      (tester) async {
    final s = Signal(0);
    Future<int> fetcher() {
      return Future.delayed(
        const Duration(milliseconds: 150),
        () => throw Exception(),
      );
    }

    final r = Resource(fetcher, source: s);
    await tester.pumpWidget(
      MaterialApp(
        home: Scaffold(
          body: SignalBuilder(
            builder: (context, child) {
              final resourceState = r.state;
              return resourceState.on(
                ready: (data) {
                  return Text(
                    'Data: $data (refreshing: ${resourceState.isRefreshing})',
                  );
                },
                error: (err, _) {
                  return Text(
                    'Error (refreshing: ${resourceState.isRefreshing})',
                  );
                },
                loading: () {
                  return const Text('Loading');
                },
              );
            },
          ),
        ),
      ),
    );
    Finder dataFinder(int value, {bool refreshing = false}) =>
        find.text('Data: $value (refreshing: $refreshing)');
    Finder errorFinder({bool refreshing = false}) =>
        find.text('Error (refreshing: $refreshing)');
    final loadingFinder = find.text('Loading');

    await tester.pumpAndSettle(const Duration(milliseconds: 300));
    expect(dataFinder(0), findsNothing);
    expect(errorFinder(), findsOneWidget);
    expect(loadingFinder, findsNothing);

    unawaited(r.refresh());
    await tester.pumpAndSettle(const Duration(milliseconds: 40));
    expect(dataFinder(0, refreshing: true), findsNothing);
    expect(errorFinder(refreshing: true), findsOneWidget);
    expect(loadingFinder, findsNothing);

    await tester.pumpAndSettle(const Duration(milliseconds: 300));
    expect(dataFinder(0), findsNothing);
    expect(errorFinder(), findsOneWidget);
    expect(loadingFinder, findsNothing);
  });

  testWidgets('SignalBuilder works properly', (tester) async {
    final s = Signal(0);
    await tester.pumpWidget(
      MaterialApp(
        home: Scaffold(
          body: SignalBuilder(
            builder: (context, child) {
              return Text(s().toString());
            },
          ),
        ),
      ),
    );
    Finder dataFinder(int value) => find.text('$value');

    expect(dataFinder(0), findsOneWidget);
    s.value++;
    await tester.pumpAndSettle();
    expect(dataFinder(1), findsOneWidget);
  });

  testWidgets('DualSignalBuilder works properly', (tester) async {
    final s1 = Signal(0);
    final s2 = Signal(0);
    await tester.pumpWidget(
      MaterialApp(
        home: Scaffold(
          body: SignalBuilder(
            builder: (context, child) {
              return Text('${s1()} ${s2()}');
            },
          ),
        ),
      ),
    );
    Finder dataFinder(int value1, int value2) => find.text('$value1 $value2');

    expect(dataFinder(0, 0), findsOneWidget);
    s1.value++;
    await tester.pumpAndSettle();
    expect(dataFinder(1, 0), findsOneWidget);
    s2.value++;
    await tester.pumpAndSettle();
    expect(dataFinder(1, 1), findsOneWidget);
  });

  testWidgets('TripleSignalBuilder works properly', (tester) async {
    final s1 = Signal(0);
    final s2 = Signal(0);
    final s3 = Signal(0);
    await tester.pumpWidget(
      MaterialApp(
        home: Scaffold(
          body: SignalBuilder(
            builder: (context, child) {
              return Text('${s1()} ${s2()} ${s3()}');
            },
          ),
        ),
      ),
    );
    Finder dataFinder(int value1, int value2, int value3) =>
        find.text('$value1 $value2 $value3');

    expect(dataFinder(0, 0, 0), findsOneWidget);
    s1.value++;
    await tester.pumpAndSettle();
    expect(dataFinder(1, 0, 0), findsOneWidget);
    s2.value++;
    await tester.pumpAndSettle();
    expect(dataFinder(1, 1, 0), findsOneWidget);
    s3.value++;
    await tester.pumpAndSettle();
    expect(dataFinder(1, 1, 1), findsOneWidget);
  });

  group('Test ProviderScope context.observe', () {
    testWidgets('Observe signals ids', (tester) async {
      final s = Signal(0);

      final counterProvider = Provider((_) => s);
      final doubleCounterProvider = Provider((_) => Computed(() => s() * 2));

      await tester.pumpWidget(
        MaterialApp(
          home: Scaffold(
            body: ProviderScope.builder(
              providers: [
                counterProvider,
                doubleCounterProvider,
              ],
              builder: (context) {
                final counter = counterProvider.observe(context).value;
                final doubleCounter =
                    doubleCounterProvider.observe(context).value;
                return Text('$counter $doubleCounter');
              },
            ),
          ),
        ),
      );
      Finder counterFinder(int value1, int value2) =>
          find.text('$value1 $value2');
      expect(counterFinder(0, 0), findsOneWidget);

      s.value = 1;
      await tester.pumpAndSettle();
      expect(counterFinder(1, 2), findsOneWidget);
    });

    testWidgets('Observe Computed', (tester) async {
      final s = Signal(0);

      final doubleCounterProvider = Provider((_) => Computed(() => s() * 2));

      await tester.pumpWidget(
        MaterialApp(
          home: Scaffold(
            body: ProviderScope.builder(
              providers: [
                doubleCounterProvider,
              ],
              builder: (context) {
                final doubleCounter =
                    doubleCounterProvider.observe(context).value;
                return Text('$doubleCounter');
              },
            ),
          ),
        ),
      );
      Finder counterFinder(int value) => find.text('$value');
      expect(counterFinder(0), findsOneWidget);

      s.value = 1;
      await tester.pumpAndSettle();
      expect(counterFinder(2), findsOneWidget);
    });

    testWidgets('Observe ReadSignal', (tester) async {
      final s = Signal(0);

      final counterProvider = Provider((_) => s.toReadSignal());

      await tester.pumpWidget(
        MaterialApp(
          home: Scaffold(
            body: ProviderScope.builder(
              providers: [
                counterProvider,
              ],
              builder: (context) {
                final counter = counterProvider.observe(context).value;
                return Text('$counter');
              },
            ),
          ),
        ),
      );
      Finder counterFinder(int value) => find.text('$value');
      expect(counterFinder(0), findsOneWidget);

      s.value = 1;
      await tester.pumpAndSettle();
      expect(counterFinder(1), findsOneWidget);
    });

    testWidgets('Observe ReadSignal with id', (tester) async {
      final s = Signal(0);

      final counterProvider = Provider((_) => s.toReadSignal());

      await tester.pumpWidget(
        MaterialApp(
          home: Scaffold(
            body: ProviderScope.builder(
              providers: [
                counterProvider,
              ],
              builder: (context) {
                final counter = counterProvider.observe(context).value;
                return Text('$counter');
              },
            ),
          ),
        ),
      );
      Finder counterFinder(int value) => find.text('$value');
      expect(counterFinder(0), findsOneWidget);

      s.value = 1;
      await tester.pumpAndSettle();
      expect(counterFinder(1), findsOneWidget);
    });
  });

  testWidgets('Test ProviderScope context.get with Signal', (tester) async {
    final s = Signal(0);
    final s2 = Computed(() => s() * 2);

    final counterProvider = Provider((_) => s);
    final doubleCounterProvider = Provider((_) => s2);

    await tester.pumpWidget(
      MaterialApp(
        home: Scaffold(
          body: ProviderScope.builder(
            providers: [
<<<<<<< HEAD
              Provider<Signal<int>>(create: () => s, id: 'counter'),
              Provider<Computed<int>>(
                create: () => s2,
                id: 'double-counter',
              ),
=======
              counterProvider,
              doubleCounterProvider,
>>>>>>> 3db3144b
            ],
            builder: (context) {
              final counter = counterProvider.get(context);
              final doubleCounter = doubleCounterProvider.get(context);
              return SignalBuilder(
                builder: (context, _) {
                  return Text('${counter()} ${doubleCounter()}');
                },
              );
            },
          ),
        ),
      ),
    );
    Finder counterFinder(int value1, int value2) =>
        find.text('$value1 $value2');
    expect(counterFinder(0, 0), findsOneWidget);

    s.value = 1;
    await tester.pumpAndSettle();
    expect(counterFinder(1, 2), findsOneWidget);
  });

  testWidgets('Test ProviderScope throws an error for a not found signal',
      (tester) async {
    final counterProvider = Provider((_) => Signal(0));
    final invalidCounterProvider = Provider((_) => Signal(0));

    await tester.pumpWidget(
      MaterialApp(
        home: Scaffold(
          body: ProviderScope.builder(
            providers: [
              counterProvider,
            ],
            builder: (context) {
              final counter = invalidCounterProvider.get(context);
              return SignalBuilder(
                builder: (context, _) {
                  return Text(counter().toString());
                },
              );
            },
          ),
        ),
      ),
    );
    expect(
      tester.takeException(),
      const TypeMatcher<ProviderError<Signal<int>>>().having(
        (pe) => pe.id,
        'Matching the wrong ID should result in a ProviderError.',
        equals(invalidCounterProvider),
      ),
    );
  });

  group('Test ProviderScope.value', () {
    testWidgets('Test ProviderScope.value with observe', (tester) async {
      final s = Signal(0);
      final counterProvider = Provider((_) => s);

      Future<void> showCounterDialog({required BuildContext context}) {
        return showDialog(
          context: context,
          builder: (dialogContext) {
            return ProviderScope.value(
              mainTreeContext: context,
              provider: counterProvider,
              child: Builder(
                builder: (innerContext) {
                  final counter = counterProvider.observe(innerContext).value;
                  return Text('Dialog counter: $counter');
                },
              ),
            );
          },
        );
      }

      await tester.pumpWidget(
        MaterialApp(
          home: Scaffold(
            body: ProviderScope.builder(
              providers: [
                counterProvider,
              ],
              builder: (context) {
                return ElevatedButton(
                  onPressed: () {
                    showCounterDialog(context: context);
                  },
                  child: const Text('show dialog'),
                );
              },
            ),
          ),
        ),
      );
      Finder counterFinder(int value) => find.text('Dialog counter: $value');

      final buttonFinder = find.text('show dialog');
      expect(buttonFinder, findsOneWidget);
      await tester.tap(buttonFinder);
      await tester.pumpAndSettle();

      expect(counterFinder(0), findsOneWidget);

      s.value = 1;
      await tester.pumpAndSettle();
      expect(counterFinder(1), findsOneWidget);
    });

    testWidgets('Test ProviderScope.value for signals with get',
        (tester) async {
      final s = Signal(0);
      final counterProvider = Provider((_) => s);
      final doubleCounterProvider = Provider((_) => Computed(() => s() * 2));

      Future<void> showCounterDialog({required BuildContext context}) {
        return showDialog(
          context: context,
          builder: (dialogContext) {
            return ProviderScope.values(
              mainTreeContext: context,
              providers: [
                counterProvider,
                doubleCounterProvider,
              ],
              child: Builder(
                builder: (innerContext) {
                  final counter = counterProvider.get(innerContext);
                  final doubleCounter = doubleCounterProvider.get(innerContext);
                  return SignalBuilder(
                    builder: (_, __) {
                      return Text(
                        '''Dialog counter: ${counter()} doubleCounter: ${doubleCounter()}''',
                      );
                    },
                  );
                },
              ),
            );
          },
        );
      }

      await tester.pumpWidget(
        MaterialApp(
          home: Scaffold(
            body: ProviderScope.builder(
              providers: [
                counterProvider,
                doubleCounterProvider,
              ],
              builder: (context) {
                return ElevatedButton(
                  onPressed: () {
                    showCounterDialog(context: context);
                  },
                  child: const Text('show dialog'),
                );
              },
            ),
          ),
        ),
      );
      Finder counterFinder(int value1, int value2) =>
          find.text('Dialog counter: $value1 doubleCounter: $value2');

      final buttonFinder = find.text('show dialog');
      expect(buttonFinder, findsOneWidget);
      await tester.tap(buttonFinder);
      await tester.pumpAndSettle();

      expect(counterFinder(0, 0), findsOneWidget);

      s.value = 1;
      await tester.pumpAndSettle();
      expect(counterFinder(1, 2), findsOneWidget);
    });

    testWidgets('Test ProviderScope.value for providers', (tester) async {
      final numberContainerProvider = Provider((_) => const NumberContainer(1));

      Future<void> showNumberDialog({required BuildContext context}) {
        return showDialog(
          context: context,
          builder: (dialogContext) {
            return ProviderScope.value(
              provider: numberContainerProvider,
              mainTreeContext: context,
              child: Builder(
                builder: (innerContext) {
                  final numberContainer =
                      numberContainerProvider.get(innerContext);
                  return Text('${numberContainer.number}');
                },
              ),
            );
          },
        );
      }

      await tester.pumpWidget(
        MaterialApp(
          home: Scaffold(
            body: ProviderScope.builder(
              providers: [
                numberContainerProvider,
              ],
              builder: (context) {
                return ElevatedButton(
                  onPressed: () {
                    showNumberDialog(context: context);
                  },
                  child: const Text('show dialog'),
                );
              },
            ),
          ),
        ),
      );
      Finder counterFinder(int value) => find.text('$value');

      final buttonFinder = find.text('show dialog');
      expect(buttonFinder, findsOneWidget);
      await tester.tap(buttonFinder);
      await tester.pumpAndSettle();

      expect(counterFinder(1), findsOneWidget);
    });

    testWidgets(
        'Test ProviderScope.value throws an error for a not found provider',
        (tester) async {
      final numberContainerProvider = Provider((_) => const NumberContainer(0));
      final nameContainerProvider =
          Provider<NameContainer>((_) => MockNameContainer('name'));

      Future<void> showNumberDialog({required BuildContext context}) {
        return showDialog(
          context: context,
          builder: (dialogContext) {
            return ProviderScope.value(
              provider: numberContainerProvider,
              mainTreeContext: context,
              child: Builder(
                builder: (innerContext) {
                  final numberContainer =
                      numberContainerProvider.get(innerContext);
                  return Text('${numberContainer.number}');
                },
              ),
            );
          },
        );
      }

      await tester.pumpWidget(
        MaterialApp(
          home: Scaffold(
            body: ProviderScope.builder(
              providers: [nameContainerProvider],
              builder: (context) {
                return ElevatedButton(
                  onPressed: () {
                    showNumberDialog(context: context);
                  },
                  child: const Text('show dialog'),
                );
              },
            ),
          ),
        ),
      );
      final buttonFinder = find.text('show dialog');
      await tester.tap(buttonFinder);
      await tester.pumpAndSettle();
      expect(
        tester.takeException(),
        const TypeMatcher<ProviderError<NumberContainer>>(),
      );
    });
  });

  testWidgets(
      'Test ProviderScope.maybeGet returns null for a not found provider',
      (tester) async {
    final numberContainerProvider = Provider((_) => const NumberContainer(0));
    final nameContainerProvider = Provider<NameContainer>(
      (_) => MockNameContainer('name'),
    );
    await tester.pumpWidget(
      MaterialApp(
        home: Scaffold(
          body: ProviderScope.builder(
            providers: [
              nameContainerProvider,
            ],
            builder: (context) {
              final numberContainer = numberContainerProvider.maybeGet(context);
              return Text(numberContainer.toString());
            },
          ),
        ),
      ),
    );
    expect(find.text('null'), findsOneWidget);
  });

  test('DiagnosicPropertyForGeneric', () {
    final builder = DiagnosticPropertiesBuilder();
    DiagnosticPropertiesForGeneric<String>(
      value: 'one',
      name: 'string',
      properties: builder,
    );
    expect(builder.properties.last, const TypeMatcher<StringProperty>());

    DiagnosticPropertiesForGeneric<int>(
      value: 1,
      name: 'int',
      properties: builder,
    );
    expect(builder.properties.last, const TypeMatcher<IntProperty>());

    DiagnosticPropertiesForGeneric<double>(
      value: 1.1,
      name: 'double',
      properties: builder,
    );
    expect(builder.properties.last, const TypeMatcher<DoubleProperty>());

    DiagnosticPropertiesForGeneric<HitTestBehavior>(
      value: HitTestBehavior.translucent,
      name: 'enum',
      properties: builder,
    );
    expect(
      builder.properties.last,
      const TypeMatcher<DiagnosticsProperty<HitTestBehavior>>(),
    );

    DiagnosticPropertiesForGeneric<bool>(
      value: true,
      name: 'bool',
      properties: builder,
    );
    expect(
      builder.properties.last,
      const TypeMatcher<DiagnosticsProperty<bool>>(),
    );

    DiagnosticPropertiesForGeneric<Iterable<int>>(
      value: [1],
      name: 'iterable',
      properties: builder,
    );
    expect(
      builder.properties.last,
      const TypeMatcher<DiagnosticsProperty<Iterable<int>>>(),
    );

    DiagnosticPropertiesForGeneric<Color>(
      value: Colors.black,
      name: 'Color',
      properties: builder,
    );
    expect(
      builder.properties.last,
      const TypeMatcher<DiagnosticsProperty<Color>>(),
    );

    DiagnosticPropertiesForGeneric<IconData>(
      value: Icons.mp,
      name: 'IconData',
      properties: builder,
    );
    expect(
      builder.properties.last,
      const TypeMatcher<IconDataProperty>(),
    );
  });

  testWidgets('Test ProviderScope context.get with Provider', (tester) async {
    final NameContainer nameContainer = MockNameContainer('Ale');

    final numberContainer1Provider = Provider(
      (_) => const NumberContainer(1),
      lazy: false,
    );
    final numberContainer2Provider = Provider(
      (_) => const NumberContainer(100),
      lazy: false,
    );
    final nameContainerProvider = Provider(
      (_) => nameContainer,
      dispose: (provider) => provider.dispose(),
    );

    await tester.pumpWidget(
      MaterialApp(
        home: Scaffold(
          body: ProviderScope.builder(
            providers: [
              nameContainerProvider,
              numberContainer1Provider,
              numberContainer2Provider,
            ],
            builder: (context) {
              final nameContainer = nameContainerProvider.get(context);
              final numberContainer1 = numberContainer1Provider.get(context);
              final numberContainer2 = numberContainer2Provider.get(context);
              return Text(
                '''${nameContainer.name} ${numberContainer1.number} ${numberContainer2.number}''',
              );
            },
          ),
        ),
      ),
    );
    Finder providerFinder(String value1, int value2, int value3) =>
        find.text('$value1 $value2 $value3');

    expect(providerFinder('Ale', 1, 100), findsOneWidget);

    // mock NameProvider dispose method
    when(nameContainer.dispose()).thenReturn(null);
    // Push a different widget
    await tester.pumpWidget(Container());
    // check dispose has been called on NameProvider
    verify(nameContainer.dispose()).called(1);
  });

  testWidgets('Test ProviderScope throws an error for a not found provider',
      (tester) async {
    final numberContainerProvider = Provider((_) => const NumberContainer(1));
    final nameContainerProvider = Provider((_) => MockNameContainer('An'));

    await tester.pumpWidget(
      MaterialApp(
        home: Scaffold(
          body: ProviderScope.builder(
            providers: [
              numberContainerProvider,
            ],
            builder: (context) {
              // NameProvider is not present
              final nameContainer = nameContainerProvider.get(context);
              return Text(nameContainer.name);
            },
          ),
        ),
      ),
    );
    expect(
      tester.takeException(),
      const TypeMatcher<ProviderError<NameContainer>>().having(
        (pe) => pe.id,
        'The wrong ID is used.',
        nameContainerProvider,
      ),
    );
  });

  testWidgets('Test ProviderScope throws an error for a Provider<dynamic>',
      (tester) async {
    final numberContainerProvider =
        Provider<dynamic>((_) => const NumberContainer(1));
    await tester.pumpWidget(
      MaterialApp(
        home: Scaffold(
          body: ProviderScope(
            providers: [
              numberContainerProvider,
            ],
            child: const SizedBox(),
          ),
        ),
      ),
    );
    expect(
      tester.takeException(),
      const TypeMatcher<ProviderDynamicError>(),
    );
  });

  testWidgets(
      'Test ProviderScope throws an error for multiple providers of the same type',
      (tester) async {
    final numberContainerProvider = Provider((_) => const NumberContainer(1));
    await tester.pumpWidget(
      MaterialApp(
        home: Scaffold(
          body: ProviderScope(
            providers: [
              numberContainerProvider,
              numberContainerProvider,
            ],
            child: const SizedBox(),
          ),
        ),
      ),
    );
    expect(
      tester.takeException(),
      const TypeMatcher<MultipleProviderOfSameInstance>(),
    );
  });

  testWidgets('Test ProviderScope.update method', (tester) async {
    final counterProvider = Provider((_) => Signal(0));
    await tester.pumpWidget(
      MaterialApp(
        home: Scaffold(
          body: ProviderScope.builder(
            providers: [
              counterProvider,
            ],
            builder: (context) {
              final counter = counterProvider.observe(context).value;
              return Column(
                children: [
                  Text('$counter'),
                  ElevatedButton(
                    onPressed: () {
                      counterProvider.update(context, (value) => value + 1);
                    },
                    child: const Text('add'),
                  ),
                ],
              );
            },
          ),
        ),
      ),
    );
    expect(find.text('0'), findsOneWidget);

    expect(find.byType(ElevatedButton), findsOneWidget);
    await tester.tap(find.byType(ElevatedButton));
    await tester.pumpAndSettle();
    expect(find.text('1'), findsOneWidget);
  });

  testWidgets('Test ProviderScope.update method with ArgProvider',
      (tester) async {
    final counterProvider = Provider.withArg((_, int n) => Signal(n));
    await tester.pumpWidget(
      MaterialApp(
        home: Scaffold(
          body: ProviderScope.builder(
            providers: [
              counterProvider,
            ],
            builder: (context) {
              counterProvider.setInitialArg(0);
              final counter = counterProvider.observe(context).value;
              return Column(
                children: [
                  Text('$counter'),
                  ElevatedButton(
                    onPressed: () {
                      counterProvider.update(context, (value) => value + 1);
                    },
                    child: const Text('add'),
                  ),
                ],
              );
            },
          ),
        ),
      ),
    );
    expect(find.text('0'), findsOneWidget);

    expect(find.byType(ElevatedButton), findsOneWidget);
    await tester.tap(find.byType(ElevatedButton));
    await tester.pumpAndSettle();
    expect(find.text('1'), findsOneWidget);
  });

  test(
    'Convert Signal to ValueNotifier',
    () {
      final signal = Signal(0);
      final notifier = signal.toValueNotifier();
      expect(notifier, isA<ValueNotifier<int>>());

      signal.value = 1;
      expect(notifier.value, 1);
    },
    timeout: const Timeout(Duration(seconds: 1)),
  );

  test(
    'Convert ValueNotifier to Signal',
    () {
      final notifier = ValueNotifier(0);
      final signal = notifier.toSignal();
      expect(signal, isA<Signal<int>>());
      notifier.value = 1;
      expect(signal.value, 1);
    },
    timeout: const Timeout(Duration(seconds: 1)),
  );

  testWidgets('Test ProviderScope multiple ancestor providers of the same Type',
      (tester) async {
    final numberContainer1Provider = Provider((_) => const NumberContainer(1));
    final numberContainer2Provider =
        Provider((_) => const NumberContainer(100));

    await tester.pumpWidget(
      MaterialApp(
        home: Scaffold(
          body: ProviderScope(
            providers: [
              numberContainer1Provider,
            ],
            child: ProviderScope.builder(
              providers: [
                numberContainer2Provider,
              ],
              builder: (context) {
                final numberProvider1 = numberContainer1Provider.get(context);
                final numberProvider2 = numberContainer2Provider.get(context);
                return Text(
                  '''${numberProvider1.number} ${numberProvider2.number}''',
                );
              },
            ),
          ),
        ),
      ),
    );
    Finder providerFinder(int value1, int value2) =>
        find.text('$value1 $value2');

    expect(providerFinder(1, 100), findsOneWidget);
  });

  group('Automatic disposal', () {
    testWidgets(
      'Signal autoDispose',
      (tester) async {
        final counter = Signal(0);
        await tester.pumpWidget(
          MaterialApp(
            home: Scaffold(
              body: SignalBuilder(
                builder: (_, __) {
                  return Text(counter().toString());
                },
              ),
            ),
          ),
        );
        expect(counter.disposed, isFalse);
        await tester.pumpWidget(const SizedBox());
        expect(counter.disposed, isTrue);
      },
      timeout: const Timeout(Duration(seconds: 1)),
    );

    testWidgets(
      'ReadSignal autoDispose',
      (tester) async {
        final counter = Signal(0).toReadSignal();
        await tester.pumpWidget(
          MaterialApp(
            home: Scaffold(
              body: SignalBuilder(
                builder: (_, __) {
                  return Text(counter().toString());
                },
              ),
            ),
          ),
        );
        expect(counter.disposed, isFalse);
        await tester.pumpWidget(const SizedBox());
        expect(counter.disposed, isTrue);
      },
      timeout: const Timeout(Duration(seconds: 1)),
    );

    testWidgets(
      'Computed autoDispose',
      (tester) async {
        final counter = Signal(0);
        final doubleCounter = Computed(() => counter() * 2);
        await tester.pumpWidget(
          MaterialApp(
            home: Scaffold(
              body: SignalBuilder(
                builder: (_, __) {
                  return Text(doubleCounter().toString());
                },
              ),
            ),
          ),
        );
        expect(counter.disposed, isFalse);
        expect(doubleCounter.disposed, isFalse);
        await tester.pumpWidget(const SizedBox());
        expect(counter.disposed, isTrue);
        expect(doubleCounter.disposed, isTrue);
      },
      timeout: const Timeout(Duration(seconds: 1)),
    );

    testWidgets(
      'Effect autoDispose',
      (tester) async {
        final counter = Signal(0);
        final effect = Effect((_) => counter());
        await tester.pumpWidget(
          MaterialApp(
            home: Scaffold(
              body: SignalBuilder(
                builder: (_, __) {
                  return Text(counter().toString());
                },
              ),
            ),
          ),
        );
        expect(counter.disposed, isFalse);
        expect(effect.disposed, isFalse);
        await tester.pumpWidget(const SizedBox());
        counter.dispose();
        expect(effect.disposed, isTrue);
      },
      timeout: const Timeout(Duration(seconds: 1)),
    );

    testWidgets(
      'Resource autoDispose',
      (tester) async {
        final r = Resource(() => Future.value(0));
        await tester.pumpWidget(
          MaterialApp(
            home: Scaffold(
              body: SignalBuilder(
                builder: (_, __) {
                  return Text(r.state.toString());
                },
              ),
            ),
          ),
        );
        expect(r.disposed, isFalse);
        await tester.pumpWidget(const SizedBox());
        expect(r.disposed, isTrue);
      },
      timeout: const Timeout(Duration(seconds: 1)),
    );
  });

  testWidgets(
    'Effect with multiple dependencies autoDispose',
    (tester) async {
      final counter = Signal(0);
      final doubleCounter = Computed(() => counter() * 2);
      final effect = Effect((_) {
        counter();
        doubleCounter();
      });
      await tester.pumpWidget(
        MaterialApp(
          home: Scaffold(
            body: SignalBuilder(
              builder: (_, __) {
                return Text(counter().toString());
              },
            ),
          ),
        ),
      );
      expect(counter.disposed, isFalse);
      expect(doubleCounter.disposed, isFalse);
      expect(effect.disposed, isFalse);
      await tester.pumpWidget(const SizedBox());
      effect();
      expect(effect.disposed, isTrue);
      expect(counter.disposed, isTrue);
      expect(doubleCounter.disposed, isTrue);
    },
    timeout: const Timeout(Duration(seconds: 1)),
  );

  // todo: ProviderScopeOverride needs to override the value in a different way

  // testWidgets(
  //     'SolidOverride should override providers regardless of the hierarchy',
  //     (tester) async {
  //   final counterId = Provider<Signal<int>>(() => Signal(0));
  //   await tester.pumpWidget(
  //     ProviderScopeOverride(
  //       providers: [
  //         counterId, // todo: somehow override with 100
  //       ],
  //       child: MaterialApp(
  //         home: ProviderScope.builder(
  //           providers: [
  //             counterId,
  //           ],
  //           builder: (context) {
  //             final counter = counterId.observe(context).value;
  //             return Text(counter.toString());
  //           },
  //         ),
  //       ),
  //     ),
  //   );
  //   expect(find.text('100'), findsOneWidget);
  // });

  // testWidgets('Only one SolidOverride must be present in the widget tree',
  //     (tester) async {
  //   final counterId = Provider<Signal<int>>(() => Signal(0));
  //   await tester.pumpWidget(
  //     ProviderScopeOverride(
  //       providers: [
  //         counterId, // todo: somehow override with 100
  //       ],
  //       child: MaterialApp(
  //         home: ProviderScopeOverride.builder(
  //           providers: [
  //             counterId,
  //           ],
  //           builder: (context) {
  //             final counter = counterId.observe(context).value;
  //             return Text(counter.toString());
  //           },
  //         ),
  //       ),
  //     ),
  //   );
  //   expect(
  //     tester.takeException(),
  //     const TypeMatcher<MultipleSolidOverrideError>(),
  //   );
  // });

  // testWidgets(
  //     '''SolidOverride.of(context) throws an error if no SolidOverride is found in the widget tree''',
  //     (tester) async {
  //   await tester.pumpWidget(
  //     MaterialApp(
  //       home: Scaffold(
  //         body: Builder(
  //           builder: (context) {
  //             ProviderScopeOverride.of(context);
  //             return const SizedBox();
  //           },
  //         ),
  //       ),
  //     ),
  //   );
  //   expect(
  //     tester.takeException(),
  //     const TypeMatcher<FlutterError>(),
  //   );
  // });
}<|MERGE_RESOLUTION|>--- conflicted
+++ resolved
@@ -433,16 +433,8 @@
         home: Scaffold(
           body: ProviderScope.builder(
             providers: [
-<<<<<<< HEAD
-              Provider<Signal<int>>(create: () => s, id: 'counter'),
-              Provider<Computed<int>>(
-                create: () => s2,
-                id: 'double-counter',
-              ),
-=======
               counterProvider,
               doubleCounterProvider,
->>>>>>> 3db3144b
             ],
             builder: (context) {
               final counter = counterProvider.get(context);
